<<<<<<< HEAD
import pygame
import random
from pygame.locals import *
=======
import pygame as pg
from Escenas.main_menu import MainMenu
from Escenas.scene_manager import SceneManager
from Escenas.settings_menu import SettingsScene
from Escenas.new_game_scene import NewGameScene
>>>>>>> 6acbe8f3

from camera import Camera
from level import Level
from enemy import Enemy  # Importar la nueva clase Enemy

# Constants
SCREEN_WIDTH = 800
SCREEN_HEIGHT = 600
PLAYER_SPEED = 5
ANIMATION_INTERVAL = 200  # ms between frames
COLORS = {
    "grass": (76, 154, 42)
}

<<<<<<< HEAD
class Player:
    def __init__(self, x, y, speed):
        self.sprite_sheet = pygame.image.load('sprites/walk.png').convert_alpha()
        self.frames = {
            "down": self.load_frames(2, 3),
            "up": self.load_frames(0, 3),
            "left": self.load_frames(1, 3),
            "right": self.load_frames(3, 3)
        }
        self.direction = "down"
        self.current_frame = 0
        self.last_update = pygame.time.get_ticks()
        self.image = self.frames[self.direction][self.current_frame]
        self.rect = self.image.get_rect(center=(x, y))
        self.speed = speed
        self.moving = False
        self.observers = []

    # Observer pattern functions
    def add_observer(self, observer):
        self.observers.append(observer)

    def notify_observers(self):
        for observer in self.observers:
            observer.update(self)

    def load_frames(self, row, frame_count):
        frame_width = self.sprite_sheet.get_width() // 8
        frame_height = self.sprite_sheet.get_height() // 4
        frames = []
        for i in range(frame_count):
            frame = pygame.Surface((frame_width, frame_height), pygame.SRCALPHA)
            frame.blit(self.sprite_sheet, (0, 0), (i * frame_width, row * frame_height, frame_width, frame_height))
            frames.append(pygame.transform.scale(frame, (frame_width * 2, frame_height * 2)))
        return frames

    def animate(self):
        now = pygame.time.get_ticks()
        if self.moving:
            if now - self.last_update > ANIMATION_INTERVAL:
                self.last_update = now
                self.current_frame = (self.current_frame + 1) % len(self.frames[self.direction])
        else:
            self.current_frame = 0
        self.image = self.frames[self.direction][self.current_frame]

    def move(self, keys_pressed, screen_width, screen_height):
        dx, dy = 0, 0
        self.moving = False

        if keys_pressed[K_w]:
            dy -= 1
        if keys_pressed[K_s]:
            dy += 1
        if keys_pressed[K_a]:
            dx -= 1
        if keys_pressed[K_d]:
            dx += 1

        # Normalizar la velocidad en diagonal
        if dx != 0 or dy != 0:
            self.moving = True
            length = (dx ** 2 + dy ** 2) ** 0.5  # Magnitud del vector
            dx = (dx / length) * self.speed
            dy = (dy / length) * self.speed

            # Actualizar dirección basada en movimiento
            if abs(dy) > abs(dx):
                self.direction = "down" if dy > 0 else "up"
            else:
                self.direction = "right" if dx > 0 else "left"

        # Actualizar posición con límites de pantalla
        self.rect.x = max(0, min(self.rect.x + dx, screen_width - self.rect.width))
        self.rect.y = max(0, min(self.rect.y + dy, screen_height - self.rect.height))

        self.animate()

    def draw(self, surface, camera):
        surface.blit(self.image, camera.apply(self))


class Game:
    def __init__(self):
        pygame.init()
        self.screen = pygame.display.set_mode((SCREEN_WIDTH, SCREEN_HEIGHT))
        pygame.display.set_caption("Adventure Game")
        self.clock = pygame.time.Clock()
        self.running = True
        self.level = Level("./levels/level1.ldtk", "./levels/suelos.png")
        self.camera = Camera(self.level.width, self.level.height, SCREEN_WIDTH, SCREEN_HEIGHT)
        self.player = Player(
            x=SCREEN_WIDTH // 2,
            y=SCREEN_HEIGHT // 2,
            speed=PLAYER_SPEED
        )
        self.player.add_observer(self.camera)

        self.enemies = []
        self.spawn_enemies(10)  # Generar 10 enemigos al inicio

    def handle_events(self):
        for event in pygame.event.get():
            if event.type == QUIT:
                self.running = False

    def spawn_enemies(self, count):
        """
        Genera enemigos en posiciones aleatorias.
        Asegura que solo haya un minotauro.
        """
        # Primero, genera el minotauro
        minotaur_x = random.randint(50, self.level.width - 50)
        minotaur_y = random.randint(50, self.level.height - 50)
        minotaur_speed = 0.8
        self.enemies.append(Enemy("minotaur", minotaur_x, minotaur_y, minotaur_speed))  # Minotauro lento

        # Luego genera los demás enemigos (alien o rat)
        for _ in range(count - 1):
            enemy_type = random.choice(["alien", "rat"])  # Elige entre alien y rat
            x = random.randint(50, self.level.width - 50)
            y = random.randint(50, self.level.height - 50)
            
            # Asignar diferentes velocidades a cada tipo de enemigo
            if enemy_type == "rat":
                speed = 3.0  # Ratas más rápidas
            else:
                speed = 1.5  # Aliens con velocidad intermedia

            self.enemies.append(Enemy(enemy_type, x, y, speed))

    def update(self):
        keys_pressed = pygame.key.get_pressed()
        self.player.move(keys_pressed, self.level.width, self.level.height)
        self.player.notify_observers()

        for enemy in self.enemies:
            enemy.update(self.player)

    def render(self):
        self.screen.fill(COLORS["grass"])
        self.level.draw(self.screen, self.camera)
        self.player.draw(self.screen, self.camera)

        for enemy in self.enemies:
            enemy.draw(self.screen, self.camera)

        pygame.display.flip()

    def run(self):
        while self.running:
            self.handle_events()
            self.update()
            self.render()
            self.clock.tick(60)
        pygame.quit()

if __name__ == "__main__":
    game = Game()
    game.run()
=======
# Escenas
scene_manager = SceneManager(screen)
main_menu_scene = MainMenu(screen, scene_manager)
scene_manager.add_scene("MainMenuScene", main_menu_scene)
settings_scene = SettingsScene(screen, scene_manager)
scene_manager.add_scene("SettingsScene", settings_scene)
game_scene = NewGameScene(screen, scene_manager)
scene_manager.add_scene("NewGameScene", game_scene)
scene_manager.switch_scene("MainMenuScene")


while True:
    scene_manager.run_current_scene()

    for event in pg.event.get():
        if event.type == pg.QUIT:
            pg.quit()
            quit()

    pg.display.update()
    clock.tick(60)
>>>>>>> 6acbe8f3
<|MERGE_RESOLUTION|>--- conflicted
+++ resolved
@@ -1,18 +1,15 @@
-<<<<<<< HEAD
 import pygame
 import random
 from pygame.locals import *
-=======
-import pygame as pg
+
 from Escenas.main_menu import MainMenu
 from Escenas.scene_manager import SceneManager
 from Escenas.settings_menu import SettingsScene
 from Escenas.new_game_scene import NewGameScene
->>>>>>> 6acbe8f3
 
 from camera import Camera
 from level import Level
-from enemy import Enemy  # Importar la nueva clase Enemy
+from enemy import Enemy
 
 # Constants
 SCREEN_WIDTH = 800
@@ -23,7 +20,6 @@
     "grass": (76, 154, 42)
 }
 
-<<<<<<< HEAD
 class Player:
     def __init__(self, x, y, speed):
         self.sprite_sheet = pygame.image.load('sprites/walk.png').convert_alpha()
@@ -174,17 +170,15 @@
         pygame.display.flip()
 
     def run(self):
+        scene_manager.run_current_scene()
         while self.running:
             self.handle_events()
             self.update()
             self.render()
             self.clock.tick(60)
+        pg.display.update()
         pygame.quit()
 
-if __name__ == "__main__":
-    game = Game()
-    game.run()
-=======
 # Escenas
 scene_manager = SceneManager(screen)
 main_menu_scene = MainMenu(screen, scene_manager)
@@ -196,14 +190,6 @@
 scene_manager.switch_scene("MainMenuScene")
 
 
-while True:
-    scene_manager.run_current_scene()
-
-    for event in pg.event.get():
-        if event.type == pg.QUIT:
-            pg.quit()
-            quit()
-
-    pg.display.update()
-    clock.tick(60)
->>>>>>> 6acbe8f3
+if __name__ == "__main__":
+    game = Game()
+    game.run()
