--- conflicted
+++ resolved
@@ -1,6 +1,4 @@
 import pygame
-import random
-from pygame.locals import *
 
 from Escenas.main_menu import MainMenu
 from Escenas.scene_manager import SceneManager
@@ -8,10 +6,7 @@
 from Escenas.new_game_scene import NewGameScene
 from Escenas.pause_menu import PauseMenu
 from resource_manager import ResourceManager
-from camera import Camera
-from level import Level
-from enemy import Enemy
-from player import Player
+
 
 # Constants
 SCREEN_WIDTH = 800
@@ -23,10 +18,6 @@
     def __init__(self):
         pygame.init()
         self.screen = pygame.display.set_mode((SCREEN_WIDTH, SCREEN_HEIGHT))
-<<<<<<< HEAD
-=======
-        pygame.display.set_caption("Ñembi Survivor")
->>>>>>> f434a4a8
         self.clock = pygame.time.Clock()
         self.running = True
 
